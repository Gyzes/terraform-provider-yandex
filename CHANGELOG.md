## 0.44.0 (Unreleased)
<<<<<<< HEAD

FEATURES:
* storage: `yandex_storage_bucket` resource can manage SSE
=======
ENHANCEMENTS:
* some changes in security group resource

BUG FIXES:
* lb: fix modifying listener settings 
>>>>>>> ff39240c

## 0.43.0 (August 20, 2020)

FEATURES:
* iam: support for resolving by name in `yandex_iam_service_account` data source

BUG FIXES:
* compute: fix `yandex_compute_instance` update trying to re-configure dymanic NAT
* mdb: replace sets with lists for users and databases in `yandex_mdb_postgresql_cluster`.
WARNING: there can appear changes in diff for users and databases, which will not change anything and will disappear after apply

## 0.42.1 (August 04, 2020)

BUG FIXES:
* compute: fix panic on parsing `instance_template.network_interface.security_group_ids` attribute in `yandex_compute_instance_group` resource

## 0.42.0 (July 27, 2020)
FEATURES:
* mdb: support Redis 6.0 in `yandex_mdb_redis_cluster`

FEATURES:
* **New Data Source:** `yandex_client_config`

ENHANCEMENTS:
* mdb: add `role` attribute to `host` entity in `yandex_mdb_postgresql_cluster` resource and data source
* compute: support update of `network_interface` attribute for `yandex_compute_instance` resource

BUG FIXES:
* compute: fix `secondary_disk` validation in `yandex_compute_instance_group` resource
* compute: remove `secondary_disk.security_group_ids` attribute from `yandex_compute_instance` data source

## 0.41.1 (June 24, 2020)

BUG FIXES:
* vpc: fix panic on empty subnet dhcp options on `yandex_vpc_subnet` resource ([#82](https://github.com/terraform-providers/terraform-provider-yandex/issues/82))

## 0.41.0 (June 23, 2020)
FEATURES:
* **New Data Source:** `yandex_message_queue`
* **New Resource:** `yandex_message_queue`
* vpc: allow setting dhcp options for `yandex_vpc_subnet`

ENHANCEMENTS:
* mdb: document mdb enumerables for Redis, MongoDB and ClickHouse
* provider: support set 'service_account_key_file' as either the path to or the contents of a Service Account key file in JSON format
* managed-kubernetes: support `gpus` attribute for `yandex_kubernetes_node_group`
* compute: add `instance_template.scale_policy.test_auto_scale` attribute in `yandex_compute_instance_group` resource and data source
* compute: add `deletion_protection` attribute in `yandex_compute_instance_group` resource and data source
* compute: add `instance_template.network_interface.security_group_ids` attribute in `yandex_compute_instance_group` resource and data source
* compute: add `network_interface.security_group_ids` attribute in `yandex_compute_instance` resource and data source

BUG FIXES:
* mdb: fix typo in using mdb api by `resource_yandex_mdb_postgresql_cluster`
* vpc: fix removing `yandex_vpc_subnet` attribute `route_table_id`

## 0.40.0 (May 22, 2020)
FEATURES:
* **New Resource:** `yandex_function_iam_binding`

BUG FIXES:
* compute: add `ipv4` flag in `yandex_compute_instance` data source
* mdb: fix disk size change on `mdb_mongodb` resource update
* mdb: adding database with its owner to existing `resource_yandex_mdb_postgresql_cluster` simultaneously

## 0.39.0 (May 05, 2020)
ENHANCEMENTS:
* mdb: add `roles` attribute to `user` entity in `mdb_mongodb` resource and data source
* compute: change allowed disk type from `network-nvme` to `network-ssd`
* compute: `ipv4` flag determines whether to assign a IPv4 address for `network_interface` in `yandex_compute_instance` and `yandex_compute_instance_group`

## 0.38.0 (April 22, 2020)
FEATURES:
* **New Data Source:** `yandex_vpc_security_group`
* **New Resource:** `yandex_vpc_security_group`

ENHANCEMENTS:
* managed-kubernetes: allow to create cluster with KMS provider for secrets encryption.

## 0.37.0 (April 16, 2020)
ENHANCEMENTS:
* storage: support custom acl grants for `yandex_storage_bucket`

## 0.36.0 (April 16, 2020)
ENHANCEMENTS:
* compute: add `variables` attribute in `yandex_compute_instance_group` resource and data source
* compute: add `status` attribute in `yandex_compute_instance_group` resource and data source
* compute: add `instance_template.name` attribute in `yandex_compute_instance_group` resource and data source
* compute: add `instance_template.hostname` attribute in `yandex_compute_instance_group` resource and data source
* compute: add `instances.status_changed_at` attribute in `yandex_compute_instance_group` resource and data source
* managed-kubernetes: add `node_ipv4_cidr_mask_size` attribute to `yandex_kubernetes_cluster` resource and data source
* managed-kubernetes: add `deploy_policy.max_unavailable` and `deploy_policy.max_expansion` attributes to `yandex_kubernetes_node_group` resource and data source
* serverless: add `environment` attribute in `yandex_function` resource and data source

BUG FIXES:
* mdb: fix modifying `yandex_mdb_mysql_cluster` attribute `backup_window_start`

## 0.35.0 (March 31, 2020)
FEATURES:
* **New Resource:** `yandex_kms_secret_ciphertext`

ENHANCEMENTS:
* mdb: add `config_spec.access.serverless` attribute in `resource_yandex_mdb_clickhouse_cluster` resource and data source

BUG FIXES:
* mdb: forbidden to change user settings that are not present in the scheme of `resource_yandex_mdb_postgresql_cluster`
* compute: compute instance attribute `hostname` is now filled when imported

## 0.34.0 (March 18, 2020)
FEATURES:
* **New Data Source:** `yandex_function`
* **New Data Source:** `yandex_function_trigger`
* **New Resource:** `yandex_function`
* **New Resource:** `yandex_function_trigger`

ENHANCEMENTS:
* compute: add `instance_template.network_settings` attribute in `yandex_compute_instance_group` resource and data source

## 0.33.0 (March 06, 2020)
FEATURES:
* **New Data Source:** `yandex_iot_core_registry`
* **New Data Source:** `yandex_iot_core_device`
* **New Resource:** `yandex_iot_core_registry`
* **New Resource:** `yandex_iot_core_device`

ENHANCEMENTS:
* managed-kubernetes: support network policy provider for `yandex_kubernetes_cluster` ([#45](https://github.com/terraform-providers/terraform-provider-yandex/issues/45))
* managed-kubernetes: add `node_labels`, `node_taints` and `allowed_unsafe_sysctls` fields for `yandex_kubernetes_node_group`

BUG FIXES:
* mdb: throw error when trying to modify `assign_public_ip` in `resource_yandex_mdb_postgresql_cluster`,`resource_yandex_mdb_mysql_cluster`

## 0.32.0 (February 28, 2020)
FEATURES:
* compute: allow setting public IP address for `yandex_compute_instance`
* mdb: support ClickHouse cluster access for Yandex.Metrica

BUG FIXES:
* mdb: disallow change `lc_collate` and `lc_ctype` in `yandex_mdb_postgresql_cluster` after creation.
* container-registry: prevent terraform crash during `terraform destroy` execution for non-existent container registry.
* resourcemanager: data source folder. fixed folder_id resolve by name (would fail without folder_id in provider config)
* managed-kubernetes: k8s cluster version update no longer requires destroying of resource
* managed-kubernetes: update of maintenance window `start_time` and `duration` will now trigger resource update

## 0.31.0 (February 14, 2020)
FEATURES:
* compute: software network acceleration for `yandex_compute_instance`
* mdb: support roles for users in `yandex_mdb_mysql_cluster`

ENHANCEMENTS:
* compute: support metric labels for custom rules in `yandex_compute_instance_group` resource `scale_policy.auto_scale` attribute

BUG FIXES:
* lb: fix modifying health check settings

## 0.30.0 (February 04, 2020)
FEATURES:
* **New Data Source:** `yandex_dataproc_cluster`
* **New Resource:** `yandex_dataproc_cluster`

ENHANCEMENTS:
* managed-kubernetes: support autoscaled `yandex_kubernetes_node_group`

## 0.29.1 (January 29, 2020)
BUG FIXES:
* resourcemanager: data source cloud. fixed cloud_id resolve by name (would fail without folder_id in provider config)

## 0.29.0 (January 24, 2020)
FEATURES:
* **New Data Source:** `yandex_mdb_mysql_cluster`
* **New Data Source:** `yandex_mdb_postgresql_cluster`
* **New Resource:** `yandex_mdb_mysql_cluster`
* **New Resource:** `yandex_mdb_postgresql_cluster`

## 0.28.0 (January 13, 2020)
FEATURES:
* **New Resource:** `yandex_kms_symmetric_key`

ENHANCEMENTS:
* managed-kubernetes: support maintenance policy for `yandex_kubernetes_cluster` and `yandex_kubernetes_node_group`
* lb: `yandex_lb_network_load_balancer` now supports UDP for `protocol` attribute.

BUG FIXES:
* provider: fix `message type "google.protobuf.Empty" isn't linked in` ([#35](https://github.com/terraform-providers/terraform-provider-yandex/issues/35))

## 0.27.0 (December 20, 2019)
FEATURES:
* **New Data Source:** `yandex_mdb_mongodb_cluster`
* **New Resource:** `yandex_mdb_mongodb_cluster`

ENHANCEMENTS:
* mdb: support sharding in `yandex_mdb_clickhouse_cluster`
* lb: changes in `yandex_lb_network_load_balancer` support ipv6 at listener.0.external_address_spec.ip_version

## 0.26.0 (December 06, 2019)
ENHANCEMENTS:
* compute: support for custom rules in `yandex_compute_instance_group.scale_policy.auto_scale`

## 0.25.0 (December 05, 2019)
FEATURES:
* **New Data Source:** `yandex_mdb_clickhouse_cluster`
* **New Resource:** `yandex_mdb_clickhouse_cluster`

## 0.24.0 (December 03, 2019)
BUG FIXES:
* managed-kubernetes: changes in `yandex_kubernetes_node_group` allocation_policy should trigger destroy/add.
* managed-kubernetes: changes in `yandex_kubernetes_cluster` location, release_channel should trigger destroy/add.
* managed-kubernetes: changes in `yandex_kubernetes_cluster` master.0.version should NOT trigger destroy/add, and use update instead.
* managed-kubernetes: forbidden zero values in `yandex_kubernetes_node_group`, in instance_template.0.resources.0.memory(cores)
* managed-kubernetes: fill `instance_group_id` field in `yandex_kubernetes_node_group` datasource and resource.

ENHANCEMENTS:
* compute: support update of service_account_id in `yandex_compute_instance` without resource recreation.
* datasource resolving by name now uses folder_id from its config (when provided), affected datasources:
`yandex_compute_disk`,  `yandex_compute_image`, `yandex_compute_instance`, `yandex_compute_snapshot`,
`yandex_container_registry`, `yandex_kubernetes_cluster`, `yandex_kubernetes_node_group`,
`yandex_lb_network_load_balancer`, `yandex_lb_target_group`, `yandex_mdb_redis_cluster`,
`yandex_vpc_network`, `yandex_vpc_route_table`, `yandex_vpc_subnet`.

## 0.23.0 (November 05, 2019)
ENHANCEMENTS:
* mdb: support sharding in `yandex_mdb_redis_cluster`
* compute: increase `yandex_compute_snapshot` timeout from 5 to 20 minutes

BUG FIXES:
* managed-kubernetes: mark as computable `version` and `public_ip` in `yandex_kubernetes_cluster` resource

## 0.22.0 (October 24, 2019)
ENHANCEMENTS:
* compute: add `instances` to `yandex_compute_instance_group` resource
* mdb: add fqdns of hosts in `yandex_mdb_redis_cluster` resource and data source
* managed-kubernetes: add `version` to `yandex_kubernetes_node_group` resource

## 0.21.0 (October 17, 2019)
ENHANCEMENTS:
* storage: `yandex_storage_bucket` and `yandex_storage_object` resources can manage ACL

## 0.20.0 (October 15, 2019)
FEATURES:
* **New Resource:** `yandex_storage_bucket`
* **New Resource:** `yandex_storage_object`

## 0.19.0 (October 15, 2019)
ENHANCEMENTS:
* managed-kubernetes: `yandex_kubernetes_node_group` resource can now be imported
* managed-kubernetes: `yandex_kubernetes_cluster` resource can now be imported

BUG FIXES:
* minor documentation fixes for Kubernetes cluster resource and instance group datasource.

## 0.18.0 (October 11, 2019)
ENHANCEMENTS:
* provider: support authentication via instance service account from inside an instance

BUG FIXES:
* container: increase default timeout

## 0.17.0 (October 02, 2019)
FEATURES:
* compute: auto_scale support added for `yandex_compute_instance_group` resource and data source

## 0.16.0 (October 01, 2019)
* **New Data Source:** `yandex_mdb_redis_cluster`
* **New Resource:** `yandex_mdb_redis_cluster`

## 0.15.0 (September 30, 2019)
FEATURES:
* **New Data Source:** `yandex_kubernetes_cluster`
* **New Data Source:** `yandex_kubernetes_node_group`
* **New Resource:** `yandex_kubernetes_cluster`
* **New Resource:** `yandex_kubernetes_node_group`

## 0.14.0 (September 27, 2019)
* provider: migrate to standalone Terraform SDK module ([#22](https://github.com/terraform-providers/terraform-provider-yandex/issues/22))
* provider: support graceful shutdown
* iam: use logic lock on cloud while create SA to prevent simultaneous IAM membership changes
* container: resolve data source `yandex_container_registry` by name.

## 0.13.0 (September 23, 2019)
FEATURES:
* **New Resource:** `yandex_iam_service_account_api_key`
* **New Resource:** `yandex_iam_service_account_key`

ENHANCEMENTS:
* compute: `yandex_compute_snapshot` resource can now be imported
* iam: `yandex_iam_service_account` resource can now be imported
* iam: `yandex_iam_service_account_static_access_key` resource now supports `pgp_key` field.

## 0.12.0 (September 20, 2019)
FEATURES:
* **New Data Source:** `yandex_container_registry`
* **New Resource:** `yandex_container_registry`

## 0.11.2 (September 19, 2019)
ENHANCEMENTS:
* provider: provider uses permanent client-request-id identifier while the terraform is running

BUG FIXES:
* provider: fix provider name and version detection

## 0.11.1 (September 13, 2019)
ENHANCEMENTS:
* provider: set provider name and version in user agent header.

BUG FIXES:
* compute: fix flattening of health checks for `yandex_compute_instance_group` resource

## 0.11.0 (September 11, 2019)
ENHANCEMENTS:
* compute: add `resources.0.gpus` attribute in `yandex_compute_instance` resource and data source
* compute: add `resources.0.gpus` attribute in `yandex_compute_instance_group` resource and data source

## 0.10.2 (September 09, 2019)
ENHANCEMENTS:
* compute: `yandex_compute_snapshot` resource can now be imported
* iam: `yandex_iam_service_account` resource can now be imported

BUG FIXES:
* compute: fix read operation of `yandex_compute_instance`

## 0.10.1 (August 26, 2019)
BUG FIXES:
* resourcemanager: resources `yandex_*_iam_binding`, `yandex_•_iam_policy` works with full set of bindings.

## 0.10.0 (August 21, 2019)
BUG FIXES:
* vpc: remove `v6_cidr_blocks` attr in `yandex_vpc_subnet` resource. This property is not available right now.

ENHANCEMENTS:
* compute: instance_group data source and resource support new fields in `load_balancer` section.
* resourcemanager: support lookup `yandex_resourcemanager_folder` at specific cloud_id. ([#17](https://github.com/terraform-providers/terraform-provider-yandex/issues/17))

## 0.9.1 (August 14, 2019)
ENHANCEMENTS:
* compute: use `min_disk_size` of image or `disk_size` of snapshot to set size of boot_disk on instance template for `yandex_compute_instance_group`.

## 0.9.0 (August 07, 2019)
FEATURES:
* **New Data Source:** `yandex_lb_network_load_balancer`
* **New Data Source:** `yandex_lb_target_group`
* **New Resource:** `yandex_lb_network_load_balancer`
* **New Resource:** `yandex_lb_target_group`

ENHANCEMENTS:
* compute: use `min_disk_size` of image or `disk_size` of snapshot to set size of boot_disk on instance create.
* compute: update instance resource spec and platform type in one request.

BUG FIXES:
* compute: change attribute `folder_id` from Required to Optional for `yandex_compute_instance_group` resource [[#14](https://github.com/terraform-providers/terraform-provider-yandex/issues/14)].

## 0.8.1 (July 04, 2019)
BUG FIXES:
* compute: fix `yandex_compute_instance_group` with `load_balancer_spec` defined [[#13](https://github.com/terraform-providers/terraform-provider-yandex/issues/13)].

## 0.8.0 (June 25, 2019)
FEATURES:
* **New Data Source**: `yandex_compute_instance_group`
* **New Resource**: `yandex_compute_instance_group`

## 0.7.0 (June 06, 2019)
ENHANCEMENTS:
* provider: Support SDK retries.

## 0.6.0 (May 29, 2019)
NOTES:
* provider: This release includes a Terraform SDK upgrade with compatibility for Terraform v0.12.
* provider: Switch dependency management to Go modules. ([#5](https://github.com/terraform-providers/terraform-provider-yandex/issues/5))

## 0.5.2 (April 24, 2019)
ENHANCEMENTS:
* compute: fractional values for memory for `yandex_compute_instance`.
* compute: `yandex_compute_instance` support update platform_id in stopped state.

## 0.5.1 (April 20, 2019)
BUG FIXES:
* compute: fix migration process for `yandex_compute_instance`.

## 0.5.0 (April 17, 2019)
ENHANCEMENTS:
* all: save new entity identifiers at start of create operation
* compute: `yandex_compute_instance` support update resources in stopped state.
* compute: change attribute `resources` type from Set to List

## 0.4.1 (April 11, 2019)
BUG FIXES:
* compute: fix properties of `service_account_id` attribute.

## 0.4.0 (April 09, 2019)
ENHANCEMENTS:
* compute: `yandex_compute_instance` adds a `service_account_id` attribute.

## 0.3.0 (April 03, 2019)
FEATURES:
* **New Datasource**: `yandex_vpc_route_table`
* **New Resource**: `yandex_vpc_route_table`

ENHANCEMENTS:
* vpc: `yandex_vpc_subnet` adds a `route_table_id` field.

## 0.2.0 (March 26, 2019)
ENHANCEMENTS:
* provider: authentication with service account key file. ([#3](https://github.com/terraform-providers/terraform-provider-yandex/issues/3))
* vpc: increase subnet create/update/delete timeout.
* vpc: resolve data source `network`, `subnet` by name.
* compute: resolve data source `instance`, `disk`, `image`, `snapshot` objects by names.
* resourcemanager: resolve data source `folder` by name.

## 0.1.16 (March 14, 2019)
ENHANCEMENTS:
* compute: support preemptible instance type.

BUG FIXES:
* compute: fix update method on compute resources for description attribute.

## 0.1.15 (February 22, 2019)

BACKWARDS INCOMPATIBILITIES:
* compute: `yandex_compute_disk.source_image_id` and `yandex_compute_disk.source_snapshot_id` has been removed.
* iam: `iam_service_account_key` was renamed to `iam_service_account_static_access_key`.

ENHANCEMENTS:
* provider: more descriptive error messages.
* compute: `yandex_compute_disk` support for increasing size without force recreation of the resource.

BUG FIXES:
* compute: make consistent disk type attribute name `type_id` -> `type`.
* compute: remove attr `instance_id` from `yandex_compute_instance`.
* compute: make `yandex_compute_instancenet.network_interface.*.nat` ForceNew.

## 0.1.14 (December 26, 2018)

FEATURES:
* **New Data Source:** `yandex_compute_disk`
* **New Data Source:** `yandex_compute_image`
* **New Data Source:** `yandex_compute_instance`
* **New Data Source:** `yandex_compute_snapshot`
* **New Data Source:** `yandex_iam_policy`
* **New Data Source:** `yandex_iam_role`
* **New Data Source:** `yandex_iam_service_account`
* **New Data Source:** `yandex_iam_user`
* **New Data Source:** `yandex_resourcemanager_cloud`
* **New Data Source:** `yandex_resourcemanager_folder`
* **New Data Source:** `yandex_vpc_network`
* **New Data Source:** `yandex_vpc_subnet`
* **New Resource:** `yandex_compute_disk`
* **New Resource:** `yandex_compute_image`
* **New Resource:** `yandex_compute_instance`
* **New Resource:** `yandex_compute_snapshot`
* **New Resource:** `yandex_iam_service_account`
* **New Resource:** `yandex_iam_service_account_iam_binding`
* **New Resource:** `yandex_iam_service_account_iam_member`
* **New Resource:** `yandex_iam_service_account_iam_policy`
* **New Resource:** `yandex_iam_service_account_key`
* **New Resource:** `yandex_vpc_network`
* **New Resource:** `yandex_vpc_subnet`
* **New Resource:** `yandex_resourcemanager_cloud_iam_binding`
* **New Resource:** `yandex_resourcemanager_cloud_iam_member`
* **New Resource:** `yandex_resourcemanager_folder_iam_binding`
* **New Resource:** `yandex_resourcemanager_folder_iam_member`
* **New Resource:** `yandex_resourcemanager_folder_iam_policy`

ENHANCEMENTS:
* compute: support IPv6 addresses
* vpc: support IPv6 addresses<|MERGE_RESOLUTION|>--- conflicted
+++ resolved
@@ -1,15 +1,13 @@
 ## 0.44.0 (Unreleased)
-<<<<<<< HEAD
 
 FEATURES:
 * storage: `yandex_storage_bucket` resource can manage SSE
-=======
+
 ENHANCEMENTS:
 * some changes in security group resource
 
 BUG FIXES:
 * lb: fix modifying listener settings 
->>>>>>> ff39240c
 
 ## 0.43.0 (August 20, 2020)
 
